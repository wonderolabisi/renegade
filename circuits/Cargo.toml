--- conflicted
+++ resolved
@@ -102,17 +102,12 @@
 num-integer = "0.1"
 
 # === Workspace Dependencies === #
-util = { workspace = true, features = ["blockchain"] }
-
 circuit-macros = { workspace = true }
 circuit-types = { workspace = true }
 constants = { workspace = true }
 renegade-crypto = { workspace = true }
-<<<<<<< HEAD
 util = { workspace = true, features = ["blockchain"] }
 
-=======
->>>>>>> d880cda6
 # === Misc Dependencies === #
 bitvec = "1.0"
 ctor = { version = "0.1", optional = true }
